--- conflicted
+++ resolved
@@ -15,15 +15,12 @@
 - Fix incorrect loading of Mirage on/off switches - resulting in parameters being on when they should be off
 - Fix incorrect handling of Mirage's 'always loop' instruments
 - Improve sound matching when loading Mirage presets
-<<<<<<< HEAD
 - Fix failure loading some FrozenPlain Squeaky Gate instruments
 - Fix crash when loop points were very close together
-=======
 - Lua: sample library region loops now are custom tables with `start_frame`, `end_frame`, `crossfade` and `mode` fields instead of an array.
 - Lua: add `always_loop` and `never_loop` fields to sample library regions allowing for more control over custom loop usage on Floe's GUI.
 - Improve loop modes on GUI: it's obvious when a loop is built-in or custom, what modes are available for a given instrument, why loop modes are invalid.
 - Show the instrument type on the GUI: single sample, multisample, oscillator waveform
->>>>>>> 7cd5c7b4
 
 ## 0.0.6-alpha
 - Add VST3 support
